import argparse

from mirror_list import mirror_list, ListEditVerbosity
from request_utils import safe_post_request


if __name__ == '__main__':
    parser = argparse.ArgumentParser(
        formatter_class=argparse.RawTextHelpFormatter,  # Preserves newlines in description
        description="Given two AniList users, mirror anime entries from --from user's list to --to user's list, according\n"
                    "to the following mapping of watch statuses:\n"
                    "* CURRENT -> CURRENT, COMPLETED -> COMPLETED, REPEATING -> REPEATING, DROPPED -> DROPPED\n"
                    "* PAUSED -> DROPPED\n"
                    "* PLANNING -> not copied\n"
                    "* Delete entries of --to user's list that couldn't be mapped from --from user's list.\n"
                    "* EXCEPTION: Entries in --to user's PLANNING and PAUSED lists are never edited nor deleted.\n"
                    "\n"
                    "TL;DR the --to user's PLANNING / PAUSED lists are reserved for custom AMQ adds/removes respectively,\n"
                    "and otherwise the --from user's non-planning entries are mirrored over as best as possible.")
<<<<<<< HEAD
    parser.add_argument('--from', dest="from_user", help="Username whose list should be copied from.")
    parser.add_argument('--to', dest="to_user", help="Username whose list should be modified.", required=True)
=======
    parser.add_argument('--from', dest="from_user", required=True, help="Username whose list should be copied from.")
    parser.add_argument('--to', dest="to_user", required=True, help="Username whose list should be modified.")
>>>>>>> 9c14c169
    parser.add_argument('--force', action='store_true',
                        help="Do not ask for confirmation on creates, deletes, or Watch Status edits. Turn on at your own risk.")
    parser.add_argument('--froms', nargs='*')
    group = parser.add_mutually_exclusive_group()
    group.add_argument('-p', '--planning', action='store_true')
    group.add_argument('--clean', action='store_true')
    args = parser.parse_args()

<<<<<<< HEAD
    if args.clean:
        # checks if the entry has moved from planning to a different list on the from_user's list
        # doesn't work if the from_user simply removed it from their planning list
        status_map = {'CURRENT': 'PLANNING',
                      'COMPLETED': 'PLANNING',
                      'REPEATING': 'PLANNING',
                      'PAUSED': 'PLANNING',
                      'DROPPED': 'PLANNING'}
    elif args.planning:
        status_map = {'PLANNING': 'PLANNING'}
    else:
        status_map = {'CURRENT': 'CURRENT',
                      'COMPLETED': 'COMPLETED',
                      'REPEATING': 'REPEATING'}

    from_users=[user for user in [args.from_user, *(args.froms or [])] if user]

    if len(from_users) > 1 and not args.planning and not input(f"Copying the completed/current lists of {from_users} to {args.to_user}. Is this correct? (y/n): ").strip().lower().startswith('y'):
        raise Exception("User cancelled operation.")

    with open("modifications.txt", "w", encoding='utf8') as f:
        f.write(f"to_user: {args.to_user}\nfrom_users: {from_users}\n\n")

    with open("requests_trace.txt", "w", encoding='utf8') as f:
        f.write("") # empty file

    def entry_factory_robert(from_list_item: dict, to_list_item: dict):
        # if to_list_item is None, this is a new entry
        if to_list_item is None:
            if args.clean: # any entry not already on the target list can be ignored
                return None
            del from_list_item['customLists']
            del from_list_item['hiddenFromStatusLists']
            if args.planning:
                notes = from_user.lower()
                if args.to_user == 'man' and from_user == 'robert':
                    from_list_item['hiddenFromStatusLists'] = True
                    from_list_item['customLists'] = ['Custom Planning List']
                    if from_list_item['media']['duration']:
                        notes = f"{from_list_item['media']['duration']} | {notes}"
                        if from_list_item['media']['duration'] < 20:
                            notes = f"#short {notes}"
                from_list_item['notes'] = notes
                from_list_item['score'] = 0
                from_list_item['progress'] = 0
                from_list_item['startedAt'] = {'year': None, 'month': None, 'day': None}
                from_list_item['completedAt'] = {'year': None, 'month': None, 'day': None}
            return from_list_item
        # if from_list_item is None, that means this exists only in target, return old to_list_item to no-op
        elif from_list_item is None:
            return to_list_item
        else: # both exist, mutation
            if args.clean:
                if to_list_item['status'] == 'PLANNING':
                    old_notes = to_list_item['notes'] if to_list_item['notes'] else ''
                    old_notes_split = [note for note in old_notes.split(', ') if note != from_user and note != '']
                    if len(old_notes_split) == 0:
                        return None
                    else:
                        from_list_item = to_list_item.copy()
                        from_list_item['notes'] = ', '.join(old_notes_split)
                        return from_list_item
                else: # already on my own list as not planning, return old to_list_item to no-op
                    return to_list_item
            if 'customLists' in to_list_item:
                from_list_item['customLists'] = to_list_item['customLists'] or {}
            else:
                del from_list_item['customLists']
            if args.planning:
                if to_list_item['status'] in ('COMPLETED', 'CURRENT', 'REPEATING'):
                    # return old to_list_item to no-op
                    return to_list_item
                del from_list_item['hiddenFromStatusLists']
                if args.to_user == 'man':
                    old_notes = to_list_item['notes'] if to_list_item['notes'] is not None else ''
                    if from_user.lower() in old_notes.lower():
                        new_notes = old_notes
                    elif old_notes:
                        new_notes = f'{old_notes}, {from_user.lower()}'
                    else:
                        new_notes = f'{from_user.lower()}'
                    if from_user == 'robert' or 'robert' in old_notes:
                        from_list_item['hiddenFromStatusLists'] = True
                        from_list_item['customLists']['Custom Planning List'] = True
                        if not '|' in new_notes and from_list_item['media']['duration']:
                            new_notes = f"{from_list_item['media']['duration']} | {new_notes}"
                        if not '#short' in new_notes and from_list_item['media']['duration'] and from_list_item['media']['duration'] < 20:
                            new_notes = f"#short {new_notes}"
                    else:
                        from_list_item['hiddenFromStatusLists'] = False
                        from_list_item['customLists']['Custom Planning List'] = False
                    from_list_item['notes'] = new_notes
                from_list_item['status'] = 'PLANNING'
                from_list_item['score'] = 0
                from_list_item['progress'] = 0
                from_list_item['startedAt'] = {'year': None, 'month': None, 'day': None}
                from_list_item['completedAt'] = {'year': None, 'month': None, 'day': None}
            elif 'customLists' in from_list_item and 'Custom Planning List' in from_list_item['customLists'] and to_list_item['status'] == 'PLANNING':
                from_list_item['hiddenFromStatusLists'] = False
                from_list_item['customLists']['Custom Planning List'] = False
            return from_list_item

    for from_user in from_users:
        print(f"----processing {from_user}'s list----")

        mirror_list(from_user=from_user,
                    to_user=args.to_user,
                    status_map=status_map,
                    ignore_to_user_statuses=set(),
                    delete_unmapped=False,  # Required to remove shows that moved back to the unmapped PLANNING.
                    entry_factory=entry_factory_robert,
                    verbose=True,
                    force=args.force)
=======
    mirror_list(from_user=args.from_user, to_user=args.to_user,
                status_map={'CURRENT': 'CURRENT',
                            'REPEATING': 'REPEATING',  # Note: AMQ treats REPEATING like COMPLETED.
                            'COMPLETED': 'COMPLETED',
                            # Remap to avoid the exclusionary paused list. We will assume for the CLI call that users
                            # want songs from paused shows iff they want songs from dropped shows.
                            # We also assume users don't want songs from their original planning list.
                            'PAUSED': 'DROPPED',
                            'DROPPED': 'DROPPED'},
                # Treat the to_user's PAUSED and PLANNING as hand-crafted special lists not to be touched.
                # This frees up PAUSED to be a force-exclude and PLANNING to be a force-include.
                ignore_to_user_statuses={'PAUSED', 'PLANNING'},
                delete_unmapped=True,  # Required to remove shows that moved back to the unmapped PLANNING.
                verbosity=ListEditVerbosity(verbose=True, require_approval=(not args.force)))
>>>>>>> 9c14c169

    print(f"\nTotal queries: {safe_post_request.total_queries}")<|MERGE_RESOLUTION|>--- conflicted
+++ resolved
@@ -17,13 +17,8 @@
                     "\n"
                     "TL;DR the --to user's PLANNING / PAUSED lists are reserved for custom AMQ adds/removes respectively,\n"
                     "and otherwise the --from user's non-planning entries are mirrored over as best as possible.")
-<<<<<<< HEAD
     parser.add_argument('--from', dest="from_user", help="Username whose list should be copied from.")
-    parser.add_argument('--to', dest="to_user", help="Username whose list should be modified.", required=True)
-=======
-    parser.add_argument('--from', dest="from_user", required=True, help="Username whose list should be copied from.")
     parser.add_argument('--to', dest="to_user", required=True, help="Username whose list should be modified.")
->>>>>>> 9c14c169
     parser.add_argument('--force', action='store_true',
                         help="Do not ask for confirmation on creates, deletes, or Watch Status edits. Turn on at your own risk.")
     parser.add_argument('--froms', nargs='*')
@@ -32,7 +27,6 @@
     group.add_argument('--clean', action='store_true')
     args = parser.parse_args()
 
-<<<<<<< HEAD
     if args.clean:
         # checks if the entry has moved from planning to a different list on the from_user's list
         # doesn't work if the from_user simply removed it from their planning list
@@ -138,29 +132,11 @@
     for from_user in from_users:
         print(f"----processing {from_user}'s list----")
 
-        mirror_list(from_user=from_user,
-                    to_user=args.to_user,
+        mirror_list(from_user=from_user, to_user=args.to_user,
                     status_map=status_map,
                     ignore_to_user_statuses=set(),
                     delete_unmapped=False,  # Required to remove shows that moved back to the unmapped PLANNING.
                     entry_factory=entry_factory_robert,
-                    verbose=True,
-                    force=args.force)
-=======
-    mirror_list(from_user=args.from_user, to_user=args.to_user,
-                status_map={'CURRENT': 'CURRENT',
-                            'REPEATING': 'REPEATING',  # Note: AMQ treats REPEATING like COMPLETED.
-                            'COMPLETED': 'COMPLETED',
-                            # Remap to avoid the exclusionary paused list. We will assume for the CLI call that users
-                            # want songs from paused shows iff they want songs from dropped shows.
-                            # We also assume users don't want songs from their original planning list.
-                            'PAUSED': 'DROPPED',
-                            'DROPPED': 'DROPPED'},
-                # Treat the to_user's PAUSED and PLANNING as hand-crafted special lists not to be touched.
-                # This frees up PAUSED to be a force-exclude and PLANNING to be a force-include.
-                ignore_to_user_statuses={'PAUSED', 'PLANNING'},
-                delete_unmapped=True,  # Required to remove shows that moved back to the unmapped PLANNING.
-                verbosity=ListEditVerbosity(verbose=True, require_approval=(not args.force)))
->>>>>>> 9c14c169
+                    verbosity=ListEditVerbosity(verbose=True, require_approval=(not args.force)))
 
     print(f"\nTotal queries: {safe_post_request.total_queries}")