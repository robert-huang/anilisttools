import argparse

from mirror_list import mirror_list
from request_utils import safe_post_request


if __name__ == '__main__':
    parser = argparse.ArgumentParser(
        formatter_class=argparse.RawTextHelpFormatter,  # Preserves newlines in description
        description="Given two AniList users, mirror anime entries from --from user's list to --to user's list, according\n"
                    "to the following mapping of watch statuses:\n"
                    "* CURRENT -> CURRENT, COMPLETED -> COMPLETED, REPEATING -> REPEATING, DROPPED -> DROPPED\n"
                    "* PAUSED -> DROPPED\n"
                    "* PLANNING -> not copied\n"
                    "* Delete entries of --to user's list that couldn't be mapped from --from user's list.\n"
                    "* EXCEPTION: Entries in --to user's PLANNING and PAUSED lists are never edited nor deleted.\n"
                    "\n"
                    "TL;DR the --to user's PLANNING / PAUSED lists are reserved for custom AMQ adds/removes respectively,\n"
                    "and otherwise the --from user's non-planning entries are mirrored over as best as possible.")
    parser.add_argument('--from', dest="from_user", help="Username whose list should be copied from.")
    parser.add_argument('--to', dest="to_user", help="Username whose list should be modified.")
    parser.add_argument('--force', action='store_true',
<<<<<<< HEAD
                        help="Do not ask for confirmation on changing show statuses. Turn on at your own risk.")
    parser.add_argument('--froms', nargs='*')
    group = parser.add_mutually_exclusive_group()
    group.add_argument('-p', '--planning', action='store_true')
    group.add_argument('--clean', action='store_true')
=======
                        help="Do not ask for confirmation on creates, deletes, or Watch Status edits. Turn on at your own risk.")
>>>>>>> 6aec6bf1
    args = parser.parse_args()

    if args.clean:
        # checks if the entry has moved from planning to a different list on the from_user's list
        # doesn't work if the from_user simply removed it from their planning list
        status_map = {'CURRENT': 'CURRENT',
                      'COMPLETED': 'COMPLETED',
                      'REPEATING': 'REPEATING',
                      'DROPPED': 'DROPPED'}
    elif args.planning:
        status_map = {'PLANNING': 'PLANNING'}
    else:
        status_map = {'CURRENT': 'CURRENT',
                      'COMPLETED': 'COMPLETED',
                      'REPEATING': 'REPEATING'}

    from_users=[user for user in [args.from_user, *args.froms] if user]

    if len(from_users) > 1 and not args.planning and not input(f"Copying the completed/current lists of {from_users} to {args.to_user}. Is this correct? (y/n): ").strip().lower().startswith('y'):
        raise Exception("User cancelled operation.")

    with open("modifications.txt", "w", encoding='utf8') as f:
        f.write(f"to_user: {args.to_user}\nfrom_users: {from_users}\n\n")

    for from_user in from_users:
        print(f"----processing {from_user}'s list----")

        mirror_list(from_user=from_user,
                    to_user=args.to_user,
                    status_map=status_map,
                    ignore_to_user_statuses={},
                    delete_unmapped=False,  # Required to remove shows that moved back to the unmapped PLANNING.
                    clean=args.clean,
                    collect_planning=args.planning,
                    verbose=True,
                    force=args.force)

    print(f"\nTotal queries: {safe_post_request.total_queries}")<|MERGE_RESOLUTION|>--- conflicted
+++ resolved
@@ -18,26 +18,23 @@
                     "TL;DR the --to user's PLANNING / PAUSED lists are reserved for custom AMQ adds/removes respectively,\n"
                     "and otherwise the --from user's non-planning entries are mirrored over as best as possible.")
     parser.add_argument('--from', dest="from_user", help="Username whose list should be copied from.")
-    parser.add_argument('--to', dest="to_user", help="Username whose list should be modified.")
+    parser.add_argument('--to', dest="to_user", help="Username whose list should be modified.", required=True)
     parser.add_argument('--force', action='store_true',
-<<<<<<< HEAD
-                        help="Do not ask for confirmation on changing show statuses. Turn on at your own risk.")
+                        help="Do not ask for confirmation on creates, deletes, or Watch Status edits. Turn on at your own risk.")
     parser.add_argument('--froms', nargs='*')
     group = parser.add_mutually_exclusive_group()
     group.add_argument('-p', '--planning', action='store_true')
     group.add_argument('--clean', action='store_true')
-=======
-                        help="Do not ask for confirmation on creates, deletes, or Watch Status edits. Turn on at your own risk.")
->>>>>>> 6aec6bf1
     args = parser.parse_args()
 
     if args.clean:
         # checks if the entry has moved from planning to a different list on the from_user's list
         # doesn't work if the from_user simply removed it from their planning list
-        status_map = {'CURRENT': 'CURRENT',
-                      'COMPLETED': 'COMPLETED',
-                      'REPEATING': 'REPEATING',
-                      'DROPPED': 'DROPPED'}
+        status_map = {'CURRENT': 'PLANNING',
+                      'COMPLETED': 'PLANNING',
+                      'REPEATING': 'PLANNING',
+                      'PAUSED': 'PLANNING',
+                      'DROPPED': 'PLANNING'}
     elif args.planning:
         status_map = {'PLANNING': 'PLANNING'}
     else:
@@ -53,16 +50,92 @@
     with open("modifications.txt", "w", encoding='utf8') as f:
         f.write(f"to_user: {args.to_user}\nfrom_users: {from_users}\n\n")
 
+    def entry_factory_robert(from_list_item: dict, to_list_item: dict):
+        # if to_list_item is None, this is a new entry
+        if to_list_item is None:
+            if args.clean: # any entry not already on the target list can be ignored
+                return None
+            del from_list_item['customLists']
+            del from_list_item['hiddenFromStatusLists']
+            if args.planning:
+                notes = from_user.lower()
+                if args.to_user == 'man' and from_user == 'robert':
+                    from_list_item['hiddenFromStatusLists'] = True
+                    from_list_item['customLists'] = ['Custom Planning List']
+                    if from_list_item['media']['duration']:
+                        notes = f"{from_list_item['media']['duration']} | {notes}"
+                        if from_list_item['media']['duration'] < 20:
+                            notes = f"#short {notes}"
+                from_list_item['notes'] = notes
+                from_list_item['score'] = 0
+                from_list_item['progress'] = 0
+                from_list_item['startedAt'] = {'year': None, 'month': None, 'day': None}
+                from_list_item['completedAt'] = {'year': None, 'month': None, 'day': None}
+            return from_list_item
+        # if from_list_item is None, that means this exists only in target, return old to_list_item to no-op
+        elif from_list_item is None:
+            return to_list_item
+        else: # both exist, mutation
+            if args.clean:
+                if to_list_item['status'] == 'PLANNING':
+                    old_notes = to_list_item['notes'] if to_list_item['notes'] else ''
+                    old_notes_split = [note for note in old_notes.split(', ') if note != from_user and note != '']
+                    if len(old_notes_split) == 0:
+                        return None
+                    else:
+                        from_list_item = to_list_item.copy()
+                        from_list_item['notes'] = ', '.join(old_notes_split)
+                        return from_list_item
+                else: # already on my own list as not planning, return old to_list_item to no-op
+                    return to_list_item
+            if 'customLists' in to_list_item:
+                from_list_item['customLists'] = to_list_item['customLists'] or {}
+            else:
+                del from_list_item['customLists']
+            if args.planning:
+                if to_list_item['status'] in ('COMPLETED', 'CURRENT', 'REPEATING'):
+                    # return old to_list_item to no-op
+                    return to_list_item
+                del from_list_item['hiddenFromStatusLists']
+                if args.to_user == 'man':
+                    old_notes = to_list_item['notes'] if to_list_item['notes'] is not None else ''
+                    if from_user.lower() in old_notes.lower():
+                        new_notes = old_notes
+                    elif old_notes:
+                        new_notes = f'{old_notes}, {from_user.lower()}'
+                    else:
+                        new_notes = f'{from_user.lower()}'
+                    if from_user == 'robert' or 'robert' in old_notes:
+                        from_list_item['hiddenFromStatusLists'] = True
+                        from_list_item['customLists']['Custom Planning List'] = True
+                        if not '|' in new_notes and from_list_item['media']['duration']:
+                            new_notes = f"{from_list_item['media']['duration']} | {new_notes}"
+                        if not '#short' in new_notes and from_list_item['media']['duration'] and from_list_item['media']['duration'] < 20:
+                            new_notes = f"#short {new_notes}"
+                    else:
+                        from_list_item['hiddenFromStatusLists'] = False
+                        from_list_item['customLists']['Custom Planning List'] = False
+                    from_list_item['notes'] = new_notes
+                from_list_item['status'] = 'PLANNING'
+                from_list_item['score'] = 0
+                from_list_item['progress'] = 0
+                from_list_item['startedAt'] = {'year': None, 'month': None, 'day': None}
+                from_list_item['completedAt'] = {'year': None, 'month': None, 'day': None}
+            elif 'customLists' in from_list_item and 'Custom Planning List' in from_list_item['customLists'] and to_list_item['status'] == 'PLANNING':
+                from_list_item['hiddenFromStatusLists'] = False
+                from_list_item['customLists']['Custom Planning List'] = False
+            return from_list_item
+
+
     for from_user in from_users:
         print(f"----processing {from_user}'s list----")
 
         mirror_list(from_user=from_user,
                     to_user=args.to_user,
                     status_map=status_map,
-                    ignore_to_user_statuses={},
+                    ignore_to_user_statuses=set(),
                     delete_unmapped=False,  # Required to remove shows that moved back to the unmapped PLANNING.
-                    clean=args.clean,
-                    collect_planning=args.planning,
+                    entry_factory=entry_factory_robert,
                     verbose=True,
                     force=args.force)
 
