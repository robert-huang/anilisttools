<<<<<<< HEAD
from typing import Optional
import json
=======
from typing import Callable, Optional
>>>>>>> 6aec6bf1

import oauth
from request_utils import safe_post_request, depaginated_request
from upcoming_sequels import get_user_id_by_name


ALL_STATUSES = ('CURRENT', 'COMPLETED', 'PAUSED', 'DROPPED', 'PLANNING', 'REPEATING')


<<<<<<< HEAD
def mirror_list(from_user: str,
                to_user: str,
                status_map: dict[str, str],
                ignore_to_user_statuses: Optional[set[str]] = None,
                delete_unmapped: bool = True,
                clean: bool = False,
                collect_planning: bool = False,
                verbose: bool = False,
                force: bool = False):
=======
def mirror_list(from_user: str, to_user: str,
                status_map: Optional[dict[str, str]] = None,
                ignore_to_user_statuses: Optional[set[str]] = None,
                delete_unmapped: bool = True,
                entry_factory: Optional[Callable] = None,
                verbose: bool = False,
                force: bool = True):
>>>>>>> 6aec6bf1
    """Update to_user's list to be a mirror of from_user's list, optionally with status remappings.

    status_map: A dict of {from_user_status: to_user_status}, where each such mapping will cause all list entries
        in from_user's list with status from_user_status to be copied to to_user's list, with the status
        updated to to_user_status.
        Valid statuses are: 'CURRENT', 'COMPLETED', 'PAUSED', 'DROPPED', 'PLANNING', 'REPEATING'.
        If not specified, fully mirrors from_user's list with all statuses self-mapping:
        {'CURRENT': 'CURRENT', 'COMPLETED': 'COMPLETED', ...} and so on.
    ignore_to_user_statuses: Statuses in to_user's list whose list entries should not be modified, regardless of
        their state in from_user's list.
        E.g. ignore_to_user_statuses={'PAUSED'} will not edit any entries in to_user's PAUSED list.
    delete_unmapped: If True, delete unmapped entries in to_user's list (excepting ignore_to_user_statuses entries,
        which are never modified). Default True.
    entry_factory: An optional factory function that gets called once for each media ID (from_user_entry, to_user_entry)
                   pair, with either being None in the case of creates/deletes.
                   The function should return the final to_user entry that should be written, or None to delete it.
                   - If status_map is provided, from_user_entry's status will be post-transformation.
                     In the case that the from_user entry's status is unmapped (not a key of status_map):
                      - If delete_unmapped is True, entry_factory will be called with (None, to_user_entry) iff a to_user entry exists.
                      - If delete_unmapped is False, the call to entry_factory is skipped.
                   - If ignore_to_user_statuses is provided, the function will not be called if to_user_entry had an
                   ignored status.
    verbose: If True, print out summaries of all mutations made. Default False.
    force: If True, do not prompt the user to confirm deletions or to verify entries whose statuses are changing.
        Default True.
    """
    def ask_for_confirm_or_skip():
        nonlocal force
        if force:
            return True

        confirm = input("Is this correct? y/n (stop the syncing process)/s (skip over this item and continue): ").strip().lower()
        if confirm == 'skip' or confirm == 's':
            return False
        elif confirm == 'n':
            raise Exception("User cancelled operation.")
        elif confirm == 'force':
            force = True
        elif confirm and not confirm.startswith('y'):
            ask_for_confirm_or_skip()

        return True

    # Make DAMN sure the user didn't mix up the from and to args.
    if not force and not input(f"{to_user}'s list will be modified. Is this correct? (y/n): ").strip().lower().startswith('y'):
        raise Exception("User cancelled operation.")

    if status_map is None:
        status_map = {status: status for status in ALL_STATUSES}

    # Case-sanitize inputs to reduce chance of footguns deleting users' hand-curated lists.
    status_map = {from_status.upper(): to_status.upper() for from_status, to_status in status_map.items()}
    ignore_to_user_statuses = set() if ignore_to_user_statuses is None else {status.upper() for status in ignore_to_user_statuses}

    # Get auth for mutating the second user's list
    to_user_oauth_token = oauth.get_oauth_token(to_user)

<<<<<<< HEAD
    from_user_list = get_user_list(from_user, status_in=tuple(status_map.keys()), use_oauth=(not collect_planning and not clean) or from_user == 'robert')

    # Fetch all of the --to user's list.
    to_user_list = get_user_list(to_user, use_oauth=True)
=======
    # Fetch the lists.
    from_user_list = get_user_list(get_user_id_by_name(from_user), status_in=tuple(status_map.keys()))
    mapped_media_ids = set(from_list_entry['mediaId'] for from_list_entry in from_user_list)
    to_user_list = get_user_list(get_user_id_by_name(to_user))  # Need all of to_user's list to detect any entry needing mutation.
>>>>>>> 6aec6bf1
    to_user_list_by_media_id = {item['mediaId']: item for item in to_user_list}
    assert len(to_user_list) == len(to_user_list_by_media_id)  # Sanity check for multiple entries from one show

    # Add or update entries we can map from from_user's list.
    for from_list_item in from_user_list:
<<<<<<< HEAD
        show_title = from_list_item['media']['title']['english'] or from_list_item['media']['title']['romaji']
        if verbose:
            print(f'processing {show_title}')

        if clean:
            if from_list_item['mediaId'] in to_user_list_by_media_id:
                to_list_item = to_user_list_by_media_id[from_list_item['mediaId']]
                if to_list_item['status'] == 'PLANNING':
                    old_notes = to_list_item['notes'] if to_list_item['notes'] else ''
                    old_notes_split = [note for note in old_notes.split(', ') if note != from_user and note != '']
                    if len(old_notes_split) == 0 and ask_for_confirm_or_skip():
                        if verbose:
                            print('deleting', to_list_item['media']['title']['romaji'])
                        delete_list_entry(to_list_item['id'], oauth_token=to_user_oauth_token)
                    else:
                        to_list_item['notes'] = ', '.join(old_notes_split)
                        to_list_item['customLists'] = [customList for customList in to_list_item['customLists'] if to_list_item['customLists'][customList]]
                        if old_notes != to_list_item['notes'] and ask_for_confirm_or_skip():
                            update_list_entry(to_list_item, oauth_token=to_user_oauth_token, verbose=verbose)
            continue

=======
>>>>>>> 6aec6bf1
        # Remap the status (the status shouldn't be missing from the map since we used the map to fetch).
        from_list_item['status'] = status_map[from_list_item['status']]

        # Check if this is a new entry in the --to user's list.
        if from_list_item['mediaId'] not in to_user_list_by_media_id:
<<<<<<< HEAD
            if verbose:
                print(f"`{show_title}` will be added to {from_list_item['status']}. ", end="")
            del from_list_item['customLists']
            del from_list_item['hiddenFromStatusLists']
            if collect_planning:
                notes = from_user.lower()
                if to_user == 'man' and from_user == 'robert':
                    # from_list_item['status'] = 'REPEATING'
                    from_list_item['hiddenFromStatusLists'] = True
                    from_list_item['customLists'] = ['Custom Planning List']
                    if from_list_item['media']['duration']:
                        notes = f"{from_list_item['media']['duration']} | {notes}"
                        if from_list_item['media']['duration'] < 20:
                            notes = f"#short {notes}"
                from_list_item['notes'] = notes
                from_list_item['score'] = 0
                from_list_item['progress'] = 0
                from_list_item['startedAt'] = {'year': None, 'month': None, 'day': None}
                from_list_item['completedAt'] = {'year': None, 'month': None, 'day': None}
            if ask_for_confirm_or_skip():
                with open("modifications.txt", "a+", encoding='utf8') as f:
                    f.write('adding ' + from_list_item['media']['title']['romaji'] + '\n')
                add_list_entry(from_list_item, oauth_token=to_user_oauth_token, verbose=verbose)
=======
            # Apply any custom transformation.
            if entry_factory is not None:
                from_list_item = entry_factory(from_list_item, None)
                if from_list_item is None:
                    continue

            if confirm_entry_diff(old_entry=None, new_entry=from_list_item, verbose=verbose, force=force):
                add_list_entry(from_list_item, oauth_token=to_user_oauth_token)
>>>>>>> 6aec6bf1
            continue

        # Otherwise, this is a mutation of an existing list entry
        to_list_item = to_user_list_by_media_id[from_list_item['mediaId']]
        if 'customLists' in to_list_item:
            from_list_item['customLists'] = [customList for customList in (to_list_item['customLists'] or []) if to_list_item['customLists'][customList]]
        else:
            from_list_item['customLists'] = []
        if collect_planning:
            if to_list_item['status'] in ('COMPLETED', 'CURRENT'):
                continue
            old_notes = to_list_item['notes'] if to_list_item['notes'] is not None else ''
            if from_user.lower() in old_notes.lower():
                new_notes = old_notes
            elif old_notes:
                new_notes = f'{old_notes}, {from_user.lower()}'
            else:
                new_notes = f'{from_user.lower()}'
            del from_list_item['hiddenFromStatusLists']
            if to_user == 'man':
                if from_user == 'robert' or 'robert' in old_notes:
                    # from_list_item['status'] = 'REPEATING'
                    from_list_item['hiddenFromStatusLists'] = True
                    from_list_item['customLists'] = from_list_item['customLists'] + (['Custom Planning List'] if 'Custom Planning List' not in from_list_item['customLists'] else [])
                    if not '|' in new_notes and from_list_item['media']['duration']:
                        new_notes = f"{from_list_item['media']['duration']} | {new_notes}"
                    if not '#short' in new_notes and from_list_item['media']['duration'] and from_list_item['media']['duration'] < 20:
                        new_notes = f"#short {new_notes}"
                else:
                    from_list_item['hiddenFromStatusLists'] = False
                    from_list_item['customLists'] = [customList for customList in from_list_item['customLists'] if customList != 'Custom Planning List']
            from_list_item['notes'] = new_notes
            from_list_item['status'] = 'PLANNING'
            from_list_item['score'] = 0
            from_list_item['progress'] = 0
            from_list_item['startedAt'] = {'year': None, 'month': None, 'day': None}
            from_list_item['completedAt'] = {'year': None, 'month': None, 'day': None}
        elif 'Custom Planning List' in (from_list_item['customLists'] or []) and to_list_item['status'] == 'PLANNING':
            from_list_item['hiddenFromStatusLists'] = False
            from_list_item['customLists'] = [customList for customList in from_list_item['customLists'] if customList != 'Custom Planning List']

        # Don't touch this entry if it's in a protected status list.
        if to_list_item['status'] in ignore_to_user_statuses:
            continue

<<<<<<< HEAD
        # Mutate the from_list_item's entry ID (different from media ID) to be that of the to_list_item.
        # This is smelly but simplifies the equality check and ensures that when we call update_list_entry with the
        # original entry to copy, it will have the correct entry ID.
        from_list_item['id'] = to_list_item['id']

        # the format for customLists retrieval is {'enabledCustomList': True, 'disabledCustomList': False}
        # the format for customLists write is ['enabledCustomList']
        # so to check equality we set it to be the same format
        to_list_item['customLists'] = [customList for customList in (to_list_item['customLists'] or []) if to_list_item['customLists'][customList]]

        # If the remapped list entry matches, there's nothing to update.
        if to_list_item == from_list_item:
            continue
        else:
            if verbose:
                print('to', to_list_item)
                print('from', from_list_item)
                print('diff', {k: v for k, v in from_list_item.items() if from_list_item[k] != to_list_item[k]})
            with open("modifications.txt", "a+", encoding='utf8') as f:
                f.write(to_list_item['media']['title']['romaji'] + ' ' + json.dumps({k: str(to_list_item[k])+" -> "+str(v) for k, v in from_list_item.items() if from_list_item[k] != to_list_item[k]}) + '\n')

        # If the changes look major (status change or large change in score), ask user to confirm.
        if (from_list_item['status'] != to_list_item['status']
                or abs(from_list_item['score'] - to_list_item['score']) > 20):
            # Summarize the proposed updates and ask the user if they look okay
            print(f"\nProposed modification to existing entry for `{show_title}`:")
            for field in from_list_item.keys():
                if field != 'id' and field in to_list_item and to_list_item[field] != from_list_item[field]:
                    print(f"  {field}: {to_list_item[field]} -> {from_list_item[field]}")

            if not ask_for_confirm_or_skip():
                continue

        update_list_entry(from_list_item, oauth_token=to_user_oauth_token, verbose=verbose)
=======
        # Apply any custom transformation.
        if entry_factory is not None:
            from_list_item = entry_factory(from_list_item, to_list_item)

            if from_list_item is None:  # Switched to a delete.
                if confirm_entry_diff(old_entry=to_list_item, new_entry=None, verbose=verbose, force=force):
                    delete_list_entry(entry_id=to_list_item['id'], oauth_token=to_user_oauth_token)
                continue

        # Mutate the from_list_item's entry ID (different from media ID) to be that of the to_list_item.
        # This is smelly but simplifies confirm_entry_diff's equality check and ensures that update_list_entry receives
        # the correct entry ID.
        from_list_item['id'] = to_list_item['id']

        if confirm_entry_diff(old_entry=to_list_item, new_entry=from_list_item, verbose=verbose, force=force):
            update_list_entry(from_list_item, oauth_token=to_user_oauth_token)
>>>>>>> 6aec6bf1

    # If deletions are enabled, delete any entries which weren't successfully mapped above.
    if not delete_unmapped:
        return

    for to_list_item in to_user_list:
<<<<<<< HEAD
        if to_list_item['mediaId'] not in mapped_media_ids and to_list_item['status'] not in ignore_to_user_statuses:
            show_title = to_list_item['media']['title']['english'] or to_list_item['media']['title']['romaji']
            if verbose:
                print(f"`{show_title}` will be deleted. ", end="")
            if ask_for_confirm_or_skip():
                delete_list_entry(entry_id=to_list_item['id'], oauth_token=to_user_oauth_token)
=======
        if to_list_item['mediaId'] in mapped_media_ids or to_list_item['status'] in ignore_to_user_statuses:
            continue

        # Give the custom transformer a chance to switch the deletion to a no-op or mutate.
        if entry_factory is not None:
            new_to_list_item = entry_factory(None, to_list_item)
            if new_to_list_item is not None:
                if confirm_entry_diff(old_entry=to_list_item, new_entry=new_to_list_item, verbose=verbose, force=force):
                    update_list_entry(new_to_list_item, oauth_token=to_user_oauth_token)
                continue

        if confirm_entry_diff(old_entry=to_list_item, new_entry=None, verbose=verbose, force=force):
            delete_list_entry(entry_id=to_list_item['id'], oauth_token=to_user_oauth_token)
>>>>>>> 6aec6bf1


# Sorting on score makes mild sense here since those are the shows the user would first want to see in the list of
# proposed changes if the operation has bad changes.
def get_user_list(username: str, status_in: Optional[tuple] = None, use_oauth: bool = False) -> list:
    """Given an AniList user ID, fetch the user's anime with given statuses, returning a list of show
     JSONs, including and sorted on score (desc).
     Include season and seasonYear.
     """
    query = '''
query ($userId: Int, $statusIn: [MediaListStatus], $page: Int, $perPage: Int) {
    Page (page: $page, perPage: $perPage) {
        pageInfo {
            hasNextPage
        }
        # Note that a MediaList object is actually a single list entry, hence the need for pagination
        # IMPORTANT: Always include MEDIA_ID in the sort, as the anilist API is bugged - if ties are possible,
        #            pagination can omit some results while duplicating others at the page borders.
        mediaList(userId: $userId, type: ANIME, status_in: $statusIn, sort: [SCORE_DESC, MEDIA_ID]) {
            id  # ID of the list entry itself
            mediaId
            status
            score(format: POINT_100)  # Should be default format but just in case
            progress
            startedAt {
                year
                month
                day
            }
            completedAt {
                year
                month
                day
            }
            notes
            hiddenFromStatusLists
            customLists
            media {
                title {
                    english
                    romaji
                }
                duration
            }
            notes
            hiddenFromStatusLists
            customLists
        }
    }
}'''
    user_id = get_user_id_by_name(username)
    query_vars = {'userId': user_id}
    if status_in is not None:
        query_vars['statusIn'] = status_in  # AniList has magic to ignore parameters where the var is unprovided.

    oauth_token = None
    if use_oauth:
        try:
            oauth_token = oauth.get_oauth_token(username)
        except:
            pass

    return depaginated_request(query=query, variables=query_vars, oauth_token=oauth_token)


# Pretty sure this can be merged with update_list_entry using anilist magic per
# https://anilist.gitbook.io/anilist-apiv2-docs/overview/graphql/mutations but whatever.
def add_list_entry(list_entry: dict, oauth_token: str, verbose: bool = False):
    """Given an anime ID, status, score, and started and completed dates, create or update the list entry for that
    media ID to match.
    """
    # Note the score -> scoreRaw variable change since Save's score var format is user-setting dependent whereas
    # the value returned from list queries is not.
    query = '''
<<<<<<< HEAD
mutation ($mediaId: Int, $status: MediaListStatus, $score: Int, $progress: Int, $startedAt: FuzzyDateInput, $completedAt: FuzzyDateInput, $notes: String, $hiddenFromStatusLists: Boolean, $customLists: [String]) {
    SaveMediaListEntry (mediaId: $mediaId, status: $status, scoreRaw: $score, progress: $progress, startedAt: $startedAt, completedAt: $completedAt, notes: $notes, hiddenFromStatusLists: $hiddenFromStatusLists, customLists: $customLists) {
=======
mutation ($mediaId: Int, $status: MediaListStatus, $score: Int, $progress: Int,
          $startedAt: FuzzyDateInput, $completedAt: FuzzyDateInput, $notes: String,
          $hiddenFromStatusLists: Boolean, $customLists: [String]) {
    SaveMediaListEntry (mediaId: $mediaId, status: $status, scoreRaw: $score, progress: $progress,
                        startedAt: $startedAt, completedAt: $completedAt, notes: $notes,
                        hiddenFromStatusLists: $hiddenFromStatusLists, customLists: $customLists) {
>>>>>>> 6aec6bf1
        id  # The args are what update it so in theory we don't need any return values here.
    }
}
'''
<<<<<<< HEAD
    if verbose:
        print('adding', list_entry['media']['title']['romaji'])
    safe_post_request({'query': query, 'variables': {k: v for k, v in list_entry.items() if k != 'id'}},
                      oauth_token=oauth_token)
=======
    query_vars = {k: v for k, v in list_entry.items() if k != 'id'}
    # AniList has an inconsistency where customLists are returned as bool dicts but only work when set as lists.
    if 'customLists' in list_entry and isinstance(list_entry['customLists'], dict):
        query_vars['customLists'] = [k for k, v in list_entry['customLists'].items() if v]

    safe_post_request({'query': query, 'variables': query_vars}, oauth_token=oauth_token)
>>>>>>> 6aec6bf1


# See https://anilist.gitbook.io/anilist-apiv2-docs/overview/graphql/mutations
def update_list_entry(list_entry: dict, oauth_token: str, verbose: bool = False):
    """Given an anime ID, status, score, and started and completed dates, create or update the list entry for that
    media ID to match.
    """
    # Note the score -> scoreRaw variable change since Save's score var format is user-setting dependent whereas
    # the value returned from list queries is not.
    query = '''
<<<<<<< HEAD
mutation ($id: Int, $mediaId: Int, $status: MediaListStatus, $score: Int, $progress: Int, $startedAt: FuzzyDateInput, $completedAt: FuzzyDateInput, $notes: String, $hiddenFromStatusLists: Boolean, $customLists: [String]) {
    SaveMediaListEntry (id: $id, mediaId: $mediaId, status: $status, scoreRaw: $score, progress: $progress, startedAt: $startedAt, completedAt: $completedAt, notes: $notes, hiddenFromStatusLists: $hiddenFromStatusLists, customLists: $customLists) {
=======
mutation ($id: Int, $mediaId: Int, $status: MediaListStatus, $score: Int, $progress: Int,
          $startedAt: FuzzyDateInput, $completedAt: FuzzyDateInput, $notes: String,
          $hiddenFromStatusLists: Boolean, $customLists: [String]) {
    SaveMediaListEntry (id: $id, mediaId: $mediaId, status: $status, scoreRaw: $score, progress: $progress,
                        startedAt: $startedAt, completedAt: $completedAt, notes: $notes,
                        hiddenFromStatusLists: $hiddenFromStatusLists, customLists: $customLists) {
>>>>>>> 6aec6bf1
        id  # The args are what update it so in theory we don't need any return values here.
    }
}
'''
<<<<<<< HEAD
    if verbose:
        print('modifying', list_entry['media']['title']['romaji'])
    safe_post_request({'query': query, 'variables': list_entry}, oauth_token=oauth_token)
=======
    query_vars = list_entry
    # AniList has an inconsistency where customLists are returned as bool dicts but only work when set as lists.
    if 'customLists' in list_entry and isinstance(list_entry['customLists'], dict):
        query_vars = {k: v for k, v in list_entry.items()}
        query_vars['customLists'] = [k for k, v in list_entry['customLists'].items() if v]

    safe_post_request({'query': query, 'variables': query_vars}, oauth_token=oauth_token)
>>>>>>> 6aec6bf1


def delete_list_entry(entry_id: int, oauth_token: str):
    """Given an anime ID, delete its list entry."""
    query = '''
mutation ($id: Int) {
    DeleteMediaListEntry (id: $id) {
        deleted
    }
}
'''
    result = safe_post_request({'query': query, 'variables': {'id': entry_id}}, oauth_token=oauth_token)
    if not result['DeleteMediaListEntry']['deleted']:
<<<<<<< HEAD
        raise Exception("AniList API failed to delete list entry.")
=======
        raise Exception("AniList API failed to delete list entry.")


def ask_for_confirm_or_skip():
    confirm = input("Is this correct? (y/skip/q): ").strip().lower()
    if not confirm.startswith('y') and confirm != 'skip':
        raise Exception("User cancelled operation.")

    return confirm.startswith('y')


def confirm_entry_diff(old_entry: Optional[dict], new_entry: Optional[dict], verbose=True, force=False):
    """Helper to print a description of a create, update, or delete to a media entry, and ask for user confirmation in
    all cases except a 'minor' update (doesn't change the status and only touches 1-2 fields).
    Returns False if no diff exists or if the user rejected the change. Raises an error if they quit out.
    """
    if new_entry == old_entry:
        return False
    if force and not verbose:
        return True

    show_title = (old_entry or new_entry)['media']['title']['english'] or (old_entry or new_entry)['media']['title']['romaji']

    major_change = True
    if old_entry is None:
        description = f"Adding `{show_title}` to {new_entry['status']}. "
    elif new_entry is None:
        description = f"`Deleting {show_title}`. "
    else:
        diff_fields = [field for field in old_entry.keys() | new_entry.keys()
                       if old_entry.get(field) != new_entry.get(field)]
        major_change = old_entry['status'] != new_entry['status'] or len(diff_fields) >= 3
        description = f"Modifying existing entry for `{show_title}`:"
        for field in diff_fields:
             description += f"\n  {field}: {old_entry.get(field)} -> {new_entry.get(field)}"

    print(description)

    return force or (not major_change) or ask_for_confirm_or_skip()
>>>>>>> 6aec6bf1
<|MERGE_RESOLUTION|>--- conflicted
+++ resolved
@@ -1,9 +1,5 @@
-<<<<<<< HEAD
-from typing import Optional
+from typing import Callable, Optional
 import json
-=======
-from typing import Callable, Optional
->>>>>>> 6aec6bf1
 
 import oauth
 from request_utils import safe_post_request, depaginated_request
@@ -11,19 +7,9 @@
 
 
 ALL_STATUSES = ('CURRENT', 'COMPLETED', 'PAUSED', 'DROPPED', 'PLANNING', 'REPEATING')
-
-
-<<<<<<< HEAD
-def mirror_list(from_user: str,
-                to_user: str,
-                status_map: dict[str, str],
-                ignore_to_user_statuses: Optional[set[str]] = None,
-                delete_unmapped: bool = True,
-                clean: bool = False,
-                collect_planning: bool = False,
-                verbose: bool = False,
-                force: bool = False):
-=======
+FORCE = False
+
+
 def mirror_list(from_user: str, to_user: str,
                 status_map: Optional[dict[str, str]] = None,
                 ignore_to_user_statuses: Optional[set[str]] = None,
@@ -31,7 +17,6 @@
                 entry_factory: Optional[Callable] = None,
                 verbose: bool = False,
                 force: bool = True):
->>>>>>> 6aec6bf1
     """Update to_user's list to be a mirror of from_user's list, optionally with status remappings.
 
     status_map: A dict of {from_user_status: to_user_status}, where each such mapping will cause all list entries
@@ -58,22 +43,8 @@
     force: If True, do not prompt the user to confirm deletions or to verify entries whose statuses are changing.
         Default True.
     """
-    def ask_for_confirm_or_skip():
-        nonlocal force
-        if force:
-            return True
-
-        confirm = input("Is this correct? y/n (stop the syncing process)/s (skip over this item and continue): ").strip().lower()
-        if confirm == 'skip' or confirm == 's':
-            return False
-        elif confirm == 'n':
-            raise Exception("User cancelled operation.")
-        elif confirm == 'force':
-            force = True
-        elif confirm and not confirm.startswith('y'):
-            ask_for_confirm_or_skip()
-
-        return True
+    global FORCE
+    FORCE = force
 
     # Make DAMN sure the user didn't mix up the from and to args.
     if not force and not input(f"{to_user}'s list will be modified. Is this correct? (y/n): ").strip().lower().startswith('y'):
@@ -89,76 +60,24 @@
     # Get auth for mutating the second user's list
     to_user_oauth_token = oauth.get_oauth_token(to_user)
 
-<<<<<<< HEAD
-    from_user_list = get_user_list(from_user, status_in=tuple(status_map.keys()), use_oauth=(not collect_planning and not clean) or from_user == 'robert')
-
-    # Fetch all of the --to user's list.
-    to_user_list = get_user_list(to_user, use_oauth=True)
-=======
     # Fetch the lists.
-    from_user_list = get_user_list(get_user_id_by_name(from_user), status_in=tuple(status_map.keys()))
+    from_user_list = get_user_list(from_user, status_in=tuple(status_map.keys()), use_oauth=from_user == 'robert')
     mapped_media_ids = set(from_list_entry['mediaId'] for from_list_entry in from_user_list)
-    to_user_list = get_user_list(get_user_id_by_name(to_user))  # Need all of to_user's list to detect any entry needing mutation.
->>>>>>> 6aec6bf1
+    to_user_list = get_user_list(to_user, use_oauth=True)  # Need all of to_user's list to detect any entry needing mutation.
     to_user_list_by_media_id = {item['mediaId']: item for item in to_user_list}
     assert len(to_user_list) == len(to_user_list_by_media_id)  # Sanity check for multiple entries from one show
 
     # Add or update entries we can map from from_user's list.
     for from_list_item in from_user_list:
-<<<<<<< HEAD
-        show_title = from_list_item['media']['title']['english'] or from_list_item['media']['title']['romaji']
         if verbose:
+            show_title = from_list_item['media']['title']['english'] or from_list_item['media']['title']['romaji']
             print(f'processing {show_title}')
 
-        if clean:
-            if from_list_item['mediaId'] in to_user_list_by_media_id:
-                to_list_item = to_user_list_by_media_id[from_list_item['mediaId']]
-                if to_list_item['status'] == 'PLANNING':
-                    old_notes = to_list_item['notes'] if to_list_item['notes'] else ''
-                    old_notes_split = [note for note in old_notes.split(', ') if note != from_user and note != '']
-                    if len(old_notes_split) == 0 and ask_for_confirm_or_skip():
-                        if verbose:
-                            print('deleting', to_list_item['media']['title']['romaji'])
-                        delete_list_entry(to_list_item['id'], oauth_token=to_user_oauth_token)
-                    else:
-                        to_list_item['notes'] = ', '.join(old_notes_split)
-                        to_list_item['customLists'] = [customList for customList in to_list_item['customLists'] if to_list_item['customLists'][customList]]
-                        if old_notes != to_list_item['notes'] and ask_for_confirm_or_skip():
-                            update_list_entry(to_list_item, oauth_token=to_user_oauth_token, verbose=verbose)
-            continue
-
-=======
->>>>>>> 6aec6bf1
         # Remap the status (the status shouldn't be missing from the map since we used the map to fetch).
         from_list_item['status'] = status_map[from_list_item['status']]
 
         # Check if this is a new entry in the --to user's list.
         if from_list_item['mediaId'] not in to_user_list_by_media_id:
-<<<<<<< HEAD
-            if verbose:
-                print(f"`{show_title}` will be added to {from_list_item['status']}. ", end="")
-            del from_list_item['customLists']
-            del from_list_item['hiddenFromStatusLists']
-            if collect_planning:
-                notes = from_user.lower()
-                if to_user == 'man' and from_user == 'robert':
-                    # from_list_item['status'] = 'REPEATING'
-                    from_list_item['hiddenFromStatusLists'] = True
-                    from_list_item['customLists'] = ['Custom Planning List']
-                    if from_list_item['media']['duration']:
-                        notes = f"{from_list_item['media']['duration']} | {notes}"
-                        if from_list_item['media']['duration'] < 20:
-                            notes = f"#short {notes}"
-                from_list_item['notes'] = notes
-                from_list_item['score'] = 0
-                from_list_item['progress'] = 0
-                from_list_item['startedAt'] = {'year': None, 'month': None, 'day': None}
-                from_list_item['completedAt'] = {'year': None, 'month': None, 'day': None}
-            if ask_for_confirm_or_skip():
-                with open("modifications.txt", "a+", encoding='utf8') as f:
-                    f.write('adding ' + from_list_item['media']['title']['romaji'] + '\n')
-                add_list_entry(from_list_item, oauth_token=to_user_oauth_token, verbose=verbose)
-=======
             # Apply any custom transformation.
             if entry_factory is not None:
                 from_list_item = entry_factory(from_list_item, None)
@@ -166,95 +85,30 @@
                     continue
 
             if confirm_entry_diff(old_entry=None, new_entry=from_list_item, verbose=verbose, force=force):
-                add_list_entry(from_list_item, oauth_token=to_user_oauth_token)
->>>>>>> 6aec6bf1
+                if verbose:
+                    print(f"`{show_title}` will be added to {from_list_item['status']}. ", end="")
+                    with open("modifications.txt", "a+", encoding='utf8') as f:
+                        f.write(f'adding {show_title}\n')
+                add_list_entry(from_list_item, oauth_token=to_user_oauth_token, verbose=verbose)
             continue
 
         # Otherwise, this is a mutation of an existing list entry
         to_list_item = to_user_list_by_media_id[from_list_item['mediaId']]
-        if 'customLists' in to_list_item:
-            from_list_item['customLists'] = [customList for customList in (to_list_item['customLists'] or []) if to_list_item['customLists'][customList]]
-        else:
-            from_list_item['customLists'] = []
-        if collect_planning:
-            if to_list_item['status'] in ('COMPLETED', 'CURRENT'):
-                continue
-            old_notes = to_list_item['notes'] if to_list_item['notes'] is not None else ''
-            if from_user.lower() in old_notes.lower():
-                new_notes = old_notes
-            elif old_notes:
-                new_notes = f'{old_notes}, {from_user.lower()}'
-            else:
-                new_notes = f'{from_user.lower()}'
-            del from_list_item['hiddenFromStatusLists']
-            if to_user == 'man':
-                if from_user == 'robert' or 'robert' in old_notes:
-                    # from_list_item['status'] = 'REPEATING'
-                    from_list_item['hiddenFromStatusLists'] = True
-                    from_list_item['customLists'] = from_list_item['customLists'] + (['Custom Planning List'] if 'Custom Planning List' not in from_list_item['customLists'] else [])
-                    if not '|' in new_notes and from_list_item['media']['duration']:
-                        new_notes = f"{from_list_item['media']['duration']} | {new_notes}"
-                    if not '#short' in new_notes and from_list_item['media']['duration'] and from_list_item['media']['duration'] < 20:
-                        new_notes = f"#short {new_notes}"
-                else:
-                    from_list_item['hiddenFromStatusLists'] = False
-                    from_list_item['customLists'] = [customList for customList in from_list_item['customLists'] if customList != 'Custom Planning List']
-            from_list_item['notes'] = new_notes
-            from_list_item['status'] = 'PLANNING'
-            from_list_item['score'] = 0
-            from_list_item['progress'] = 0
-            from_list_item['startedAt'] = {'year': None, 'month': None, 'day': None}
-            from_list_item['completedAt'] = {'year': None, 'month': None, 'day': None}
-        elif 'Custom Planning List' in (from_list_item['customLists'] or []) and to_list_item['status'] == 'PLANNING':
-            from_list_item['hiddenFromStatusLists'] = False
-            from_list_item['customLists'] = [customList for customList in from_list_item['customLists'] if customList != 'Custom Planning List']
 
         # Don't touch this entry if it's in a protected status list.
         if to_list_item['status'] in ignore_to_user_statuses:
             continue
 
-<<<<<<< HEAD
-        # Mutate the from_list_item's entry ID (different from media ID) to be that of the to_list_item.
-        # This is smelly but simplifies the equality check and ensures that when we call update_list_entry with the
-        # original entry to copy, it will have the correct entry ID.
-        from_list_item['id'] = to_list_item['id']
-
-        # the format for customLists retrieval is {'enabledCustomList': True, 'disabledCustomList': False}
-        # the format for customLists write is ['enabledCustomList']
-        # so to check equality we set it to be the same format
-        to_list_item['customLists'] = [customList for customList in (to_list_item['customLists'] or []) if to_list_item['customLists'][customList]]
-
-        # If the remapped list entry matches, there's nothing to update.
-        if to_list_item == from_list_item:
-            continue
-        else:
-            if verbose:
-                print('to', to_list_item)
-                print('from', from_list_item)
-                print('diff', {k: v for k, v in from_list_item.items() if from_list_item[k] != to_list_item[k]})
-            with open("modifications.txt", "a+", encoding='utf8') as f:
-                f.write(to_list_item['media']['title']['romaji'] + ' ' + json.dumps({k: str(to_list_item[k])+" -> "+str(v) for k, v in from_list_item.items() if from_list_item[k] != to_list_item[k]}) + '\n')
-
-        # If the changes look major (status change or large change in score), ask user to confirm.
-        if (from_list_item['status'] != to_list_item['status']
-                or abs(from_list_item['score'] - to_list_item['score']) > 20):
-            # Summarize the proposed updates and ask the user if they look okay
-            print(f"\nProposed modification to existing entry for `{show_title}`:")
-            for field in from_list_item.keys():
-                if field != 'id' and field in to_list_item and to_list_item[field] != from_list_item[field]:
-                    print(f"  {field}: {to_list_item[field]} -> {from_list_item[field]}")
-
-            if not ask_for_confirm_or_skip():
-                continue
-
-        update_list_entry(from_list_item, oauth_token=to_user_oauth_token, verbose=verbose)
-=======
         # Apply any custom transformation.
         if entry_factory is not None:
             from_list_item = entry_factory(from_list_item, to_list_item)
 
             if from_list_item is None:  # Switched to a delete.
                 if confirm_entry_diff(old_entry=to_list_item, new_entry=None, verbose=verbose, force=force):
+                    if verbose:
+                        print(f"`{show_title}` will be deleted. ", end="")
+                        with open("modifications.txt", "a+", encoding='utf8') as f:
+                            f.write(f'deleting {show_title}\n')
                     delete_list_entry(entry_id=to_list_item['id'], oauth_token=to_user_oauth_token)
                 continue
 
@@ -264,22 +118,13 @@
         from_list_item['id'] = to_list_item['id']
 
         if confirm_entry_diff(old_entry=to_list_item, new_entry=from_list_item, verbose=verbose, force=force):
-            update_list_entry(from_list_item, oauth_token=to_user_oauth_token)
->>>>>>> 6aec6bf1
+            update_list_entry(from_list_item, oauth_token=to_user_oauth_token, verbose=verbose)
 
     # If deletions are enabled, delete any entries which weren't successfully mapped above.
     if not delete_unmapped:
         return
 
     for to_list_item in to_user_list:
-<<<<<<< HEAD
-        if to_list_item['mediaId'] not in mapped_media_ids and to_list_item['status'] not in ignore_to_user_statuses:
-            show_title = to_list_item['media']['title']['english'] or to_list_item['media']['title']['romaji']
-            if verbose:
-                print(f"`{show_title}` will be deleted. ", end="")
-            if ask_for_confirm_or_skip():
-                delete_list_entry(entry_id=to_list_item['id'], oauth_token=to_user_oauth_token)
-=======
         if to_list_item['mediaId'] in mapped_media_ids or to_list_item['status'] in ignore_to_user_statuses:
             continue
 
@@ -292,8 +137,11 @@
                 continue
 
         if confirm_entry_diff(old_entry=to_list_item, new_entry=None, verbose=verbose, force=force):
+            if verbose:
+                print(f"`{show_title}` will be deleted. ", end="")
+                with open("modifications.txt", "a+", encoding='utf8') as f:
+                    f.write(f'deleting {show_title}\n')
             delete_list_entry(entry_id=to_list_item['id'], oauth_token=to_user_oauth_token)
->>>>>>> 6aec6bf1
 
 
 # Sorting on score makes mild sense here since those are the shows the user would first want to see in the list of
@@ -368,34 +216,24 @@
     # Note the score -> scoreRaw variable change since Save's score var format is user-setting dependent whereas
     # the value returned from list queries is not.
     query = '''
-<<<<<<< HEAD
-mutation ($mediaId: Int, $status: MediaListStatus, $score: Int, $progress: Int, $startedAt: FuzzyDateInput, $completedAt: FuzzyDateInput, $notes: String, $hiddenFromStatusLists: Boolean, $customLists: [String]) {
-    SaveMediaListEntry (mediaId: $mediaId, status: $status, scoreRaw: $score, progress: $progress, startedAt: $startedAt, completedAt: $completedAt, notes: $notes, hiddenFromStatusLists: $hiddenFromStatusLists, customLists: $customLists) {
-=======
 mutation ($mediaId: Int, $status: MediaListStatus, $score: Int, $progress: Int,
           $startedAt: FuzzyDateInput, $completedAt: FuzzyDateInput, $notes: String,
           $hiddenFromStatusLists: Boolean, $customLists: [String]) {
     SaveMediaListEntry (mediaId: $mediaId, status: $status, scoreRaw: $score, progress: $progress,
                         startedAt: $startedAt, completedAt: $completedAt, notes: $notes,
                         hiddenFromStatusLists: $hiddenFromStatusLists, customLists: $customLists) {
->>>>>>> 6aec6bf1
         id  # The args are what update it so in theory we don't need any return values here.
     }
 }
 '''
-<<<<<<< HEAD
     if verbose:
         print('adding', list_entry['media']['title']['romaji'])
-    safe_post_request({'query': query, 'variables': {k: v for k, v in list_entry.items() if k != 'id'}},
-                      oauth_token=oauth_token)
-=======
     query_vars = {k: v for k, v in list_entry.items() if k != 'id'}
     # AniList has an inconsistency where customLists are returned as bool dicts but only work when set as lists.
     if 'customLists' in list_entry and isinstance(list_entry['customLists'], dict):
         query_vars['customLists'] = [k for k, v in list_entry['customLists'].items() if v]
 
     safe_post_request({'query': query, 'variables': query_vars}, oauth_token=oauth_token)
->>>>>>> 6aec6bf1
 
 
 # See https://anilist.gitbook.io/anilist-apiv2-docs/overview/graphql/mutations
@@ -406,26 +244,18 @@
     # Note the score -> scoreRaw variable change since Save's score var format is user-setting dependent whereas
     # the value returned from list queries is not.
     query = '''
-<<<<<<< HEAD
-mutation ($id: Int, $mediaId: Int, $status: MediaListStatus, $score: Int, $progress: Int, $startedAt: FuzzyDateInput, $completedAt: FuzzyDateInput, $notes: String, $hiddenFromStatusLists: Boolean, $customLists: [String]) {
-    SaveMediaListEntry (id: $id, mediaId: $mediaId, status: $status, scoreRaw: $score, progress: $progress, startedAt: $startedAt, completedAt: $completedAt, notes: $notes, hiddenFromStatusLists: $hiddenFromStatusLists, customLists: $customLists) {
-=======
 mutation ($id: Int, $mediaId: Int, $status: MediaListStatus, $score: Int, $progress: Int,
           $startedAt: FuzzyDateInput, $completedAt: FuzzyDateInput, $notes: String,
           $hiddenFromStatusLists: Boolean, $customLists: [String]) {
     SaveMediaListEntry (id: $id, mediaId: $mediaId, status: $status, scoreRaw: $score, progress: $progress,
                         startedAt: $startedAt, completedAt: $completedAt, notes: $notes,
                         hiddenFromStatusLists: $hiddenFromStatusLists, customLists: $customLists) {
->>>>>>> 6aec6bf1
         id  # The args are what update it so in theory we don't need any return values here.
     }
 }
 '''
-<<<<<<< HEAD
     if verbose:
         print('modifying', list_entry['media']['title']['romaji'])
-    safe_post_request({'query': query, 'variables': list_entry}, oauth_token=oauth_token)
-=======
     query_vars = list_entry
     # AniList has an inconsistency where customLists are returned as bool dicts but only work when set as lists.
     if 'customLists' in list_entry and isinstance(list_entry['customLists'], dict):
@@ -433,7 +263,6 @@
         query_vars['customLists'] = [k for k, v in list_entry['customLists'].items() if v]
 
     safe_post_request({'query': query, 'variables': query_vars}, oauth_token=oauth_token)
->>>>>>> 6aec6bf1
 
 
 def delete_list_entry(entry_id: int, oauth_token: str):
@@ -447,18 +276,25 @@
 '''
     result = safe_post_request({'query': query, 'variables': {'id': entry_id}}, oauth_token=oauth_token)
     if not result['DeleteMediaListEntry']['deleted']:
-<<<<<<< HEAD
         raise Exception("AniList API failed to delete list entry.")
-=======
-        raise Exception("AniList API failed to delete list entry.")
 
 
 def ask_for_confirm_or_skip():
-    confirm = input("Is this correct? (y/skip/q): ").strip().lower()
-    if not confirm.startswith('y') and confirm != 'skip':
+    global FORCE
+    if FORCE:
+        return True
+
+    confirm = input("Is this correct? y/n (stop the syncing process)/s (skip over this item and continue): ").strip().lower()
+    if confirm == 'skip' or confirm == 's':
+        return False
+    elif confirm == 'n':
         raise Exception("User cancelled operation.")
-
-    return confirm.startswith('y')
+    elif confirm == 'force':
+        FORCE = True
+    elif confirm and not confirm.startswith('y'):
+        ask_for_confirm_or_skip()
+
+    return True
 
 
 def confirm_entry_diff(old_entry: Optional[dict], new_entry: Optional[dict], verbose=True, force=False):
@@ -470,6 +306,14 @@
         return False
     if force and not verbose:
         return True
+
+    if verbose:
+        print('to', old_entry)
+        print('from', new_entry)
+        if old_entry and new_entry:
+            print('diff', {k: v for k, v in new_entry.items() if new_entry[k] != old_entry[k]})
+            with open("modifications.txt", "a+", encoding='utf8') as f:
+                f.write(old_entry['media']['title']['romaji'] + ' ' + json.dumps({k: str(old_entry[k])+" -> "+str(v) for k, v in new_entry.items() if new_entry[k] != old_entry[k]}) + '\n')
 
     show_title = (old_entry or new_entry)['media']['title']['english'] or (old_entry or new_entry)['media']['title']['romaji']
 
@@ -488,5 +332,4 @@
 
     print(description)
 
-    return force or (not major_change) or ask_for_confirm_or_skip()
->>>>>>> 6aec6bf1
+    return force or (not major_change) or ask_for_confirm_or_skip()