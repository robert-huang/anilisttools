--- conflicted
+++ resolved
@@ -1,8 +1,5 @@
 from typing import Callable, Optional
-<<<<<<< HEAD
 import json
-=======
->>>>>>> 6aec6bf1
 
 import oauth
 from request_utils import safe_post_request, depaginated_request
@@ -64,27 +61,18 @@
     to_user_oauth_token = oauth.get_oauth_token(to_user)
 
     # Fetch the lists.
-<<<<<<< HEAD
     from_user_list = get_user_list(from_user, status_in=tuple(status_map.keys()), use_oauth=from_user == 'robert')
     mapped_media_ids = set(from_list_entry['mediaId'] for from_list_entry in from_user_list)
     to_user_list = get_user_list(to_user, use_oauth=True)  # Need all of to_user's list to detect any entry needing mutation.
-=======
-    from_user_list = get_user_list(get_user_id_by_name(from_user), status_in=tuple(status_map.keys()))
-    mapped_media_ids = set(from_list_entry['mediaId'] for from_list_entry in from_user_list)
-    to_user_list = get_user_list(get_user_id_by_name(to_user))  # Need all of to_user's list to detect any entry needing mutation.
->>>>>>> 6aec6bf1
     to_user_list_by_media_id = {item['mediaId']: item for item in to_user_list}
     assert len(to_user_list) == len(to_user_list_by_media_id)  # Sanity check for multiple entries from one show
 
     # Add or update entries we can map from from_user's list.
     for from_list_item in from_user_list:
-<<<<<<< HEAD
         if verbose:
             show_title = from_list_item['media']['title']['english'] or from_list_item['media']['title']['romaji']
             print(f'processing {show_title}')
 
-=======
->>>>>>> 6aec6bf1
         # Remap the status (the status shouldn't be missing from the map since we used the map to fetch).
         from_list_item['status'] = status_map[from_list_item['status']]
 
@@ -97,15 +85,11 @@
                     continue
 
             if confirm_entry_diff(old_entry=None, new_entry=from_list_item, verbose=verbose, force=force):
-<<<<<<< HEAD
                 if verbose:
                     print(f"`{show_title}` will be added to {from_list_item['status']}. ", end="")
                     with open("modifications.txt", "a+", encoding='utf8') as f:
                         f.write(f'adding {show_title}\n')
                 add_list_entry(from_list_item, oauth_token=to_user_oauth_token, verbose=verbose)
-=======
-                add_list_entry(from_list_item, oauth_token=to_user_oauth_token)
->>>>>>> 6aec6bf1
             continue
 
         # Otherwise, this is a mutation of an existing list entry
@@ -121,13 +105,10 @@
 
             if from_list_item is None:  # Switched to a delete.
                 if confirm_entry_diff(old_entry=to_list_item, new_entry=None, verbose=verbose, force=force):
-<<<<<<< HEAD
                     if verbose:
                         print(f"`{show_title}` will be deleted. ", end="")
                         with open("modifications.txt", "a+", encoding='utf8') as f:
                             f.write(f'deleting {show_title}\n')
-=======
->>>>>>> 6aec6bf1
                     delete_list_entry(entry_id=to_list_item['id'], oauth_token=to_user_oauth_token)
                 continue
 
@@ -137,11 +118,7 @@
         from_list_item['id'] = to_list_item['id']
 
         if confirm_entry_diff(old_entry=to_list_item, new_entry=from_list_item, verbose=verbose, force=force):
-<<<<<<< HEAD
             update_list_entry(from_list_item, oauth_token=to_user_oauth_token, verbose=verbose)
-=======
-            update_list_entry(from_list_item, oauth_token=to_user_oauth_token)
->>>>>>> 6aec6bf1
 
     # If deletions are enabled, delete any entries which weren't successfully mapped above.
     if not delete_unmapped:
@@ -160,13 +137,10 @@
                 continue
 
         if confirm_entry_diff(old_entry=to_list_item, new_entry=None, verbose=verbose, force=force):
-<<<<<<< HEAD
             if verbose:
                 print(f"`{show_title}` will be deleted. ", end="")
                 with open("modifications.txt", "a+", encoding='utf8') as f:
                     f.write(f'deleting {show_title}\n')
-=======
->>>>>>> 6aec6bf1
             delete_list_entry(entry_id=to_list_item['id'], oauth_token=to_user_oauth_token)
 
 
@@ -252,11 +226,8 @@
     }
 }
 '''
-<<<<<<< HEAD
     if verbose:
         print('adding', list_entry['media']['title']['romaji'])
-=======
->>>>>>> 6aec6bf1
     query_vars = {k: v for k, v in list_entry.items() if k != 'id'}
     # AniList has an inconsistency where customLists are returned as bool dicts but only work when set as lists.
     if 'customLists' in list_entry and isinstance(list_entry['customLists'], dict):
@@ -283,11 +254,8 @@
     }
 }
 '''
-<<<<<<< HEAD
     if verbose:
         print('modifying', list_entry['media']['title']['romaji'])
-=======
->>>>>>> 6aec6bf1
     query_vars = list_entry
     # AniList has an inconsistency where customLists are returned as bool dicts but only work when set as lists.
     if 'customLists' in list_entry and isinstance(list_entry['customLists'], dict):
@@ -312,7 +280,6 @@
 
 
 def ask_for_confirm_or_skip():
-<<<<<<< HEAD
     global FORCE
     if FORCE:
         return True
@@ -321,10 +288,6 @@
     if confirm == 'skip' or confirm == 's':
         return False
     elif confirm == 'n':
-=======
-    confirm = input("Is this correct? (y/skip/q): ").strip().lower()
-    if not confirm.startswith('y') and confirm != 'skip':
->>>>>>> 6aec6bf1
         raise Exception("User cancelled operation.")
     elif confirm == 'force':
         FORCE = True
@@ -334,12 +297,6 @@
     return True
 
 
-<<<<<<< HEAD
-=======
-    return confirm.startswith('y')
-
-
->>>>>>> 6aec6bf1
 def confirm_entry_diff(old_entry: Optional[dict], new_entry: Optional[dict], verbose=True, force=False):
     """Helper to print a description of a create, update, or delete to a media entry, and ask for user confirmation in
     all cases except a 'minor' update (doesn't change the status and only touches 1-2 fields).
@@ -350,7 +307,6 @@
     if force and not verbose:
         return True
 
-<<<<<<< HEAD
     if verbose:
         print('to', old_entry)
         print('from', new_entry)
@@ -359,8 +315,6 @@
             with open("modifications.txt", "a+", encoding='utf8') as f:
                 f.write(old_entry['media']['title']['romaji'] + ' ' + json.dumps({k: str(old_entry[k])+" -> "+str(v) for k, v in new_entry.items() if new_entry[k] != old_entry[k]}) + '\n')
 
-=======
->>>>>>> 6aec6bf1
     show_title = (old_entry or new_entry)['media']['title']['english'] or (old_entry or new_entry)['media']['title']['romaji']
 
     major_change = True
