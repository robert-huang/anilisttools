import requests
import re
import json
from pathlib import Path

from request_utils import safe_post_request

OAUTH_DIR = (Path(__file__) / ".." / ".oauth").resolve()
OAUTH_JSON_FILE = OAUTH_DIR / "anilist-tools.json"
AUTH_URL = "https://anilist.co/api/v2/oauth/authorize"
TOKEN_URL = "https://anilist.co/api/v2/oauth/token"
# Not THAT sketchy - Postman callback URL per https://learning.postman.com/docs/sending-requests/authorization/oauth-20/
CALLBACK_URI = "https://oauth.pstmn.io/v1/browser-callback"


# This method is important to prevent any potential mishaps with users authenticating while logged into the wrong
# account (especially if this gets cached permanently incorrectly!).
def access_token_to_username(access_token):
    """Given an AniList access token, verify the username it is associated with."""
    query = '''
query {
  Viewer {
    name
  }
}'''

    return safe_post_request({'query': query}, oauth_token=access_token)['Viewer']['name']


def get_oauth_token(username: str):
    f"""Return an access token for authenticated query requests for the given AniList user.

    If OAuth creds are not saved in ~/.oauth/anilist-tools.json, guides the user through first-time OAuth setup, then
    saves their refresh token into that file so that future calls do not require user interaction.

    OAuth terms TL;DR:
    * Access Token: What actually gets put in other API requests to auth them. This function returns an access token.
    * OAuth Client: Tells AniList what tool the tokens are for. Only one is needed, and it can be used across
                    different users. We don't distribute one with this script because that is Bad Security.
    * Authorization Code: An intermediate value that lets us request a refresh token (and access token).
    #                     OAuth doesn't give us those tokens directly for Security Reasons.
    * Refresh token: Normally, this is a token that lets you get more access tokens. However, AniList doesn't support
                     exchanging refresh tokens, instead just making its access tokens very long-lived.
    """
    oauth_config = {}
    OAUTH_DIR.mkdir(exist_ok=True, parents=True)
    if OAUTH_JSON_FILE.exists():
        with open(OAUTH_JSON_FILE, 'r') as f:
            oauth_config = json.loads(f.read())

    # Verify we have a stored OAuth client and prompt the user to create one if not
    if 'client_id' not in oauth_config or 'client_secret' not in oauth_config:
        print("[One-time setup] Anilist OAuth client required. Please follow:\n"
              "https://anilist.gitbook.io/anilist-apiv2-docs/overview/oauth/getting-started#using-oauth\n"
              "to create one. Use the following values:\n"
              "    Name: anilist-tools (or whatever you want, doesn't matter)\n"
              f"    Redirect URL: {CALLBACK_URI}\n"
              "Then provide the client ID and secret here:\n")
        client_id_str = input("Client ID: ").strip()
        if not client_id_str.isdigit():
            raise ValueError("Invalid client ID; should be a number, without quotes.")
        oauth_config['client_id'] = int(client_id_str)

        oauth_config['client_secret'] = input("Client Secret: ").strip()
        if not oauth_config['client_secret'].isalnum():
            raise ValueError("Invalid client secret; should be alphanumeric, without quotes.")

        # Save the client info immediately so we don't make the user do this twice if any below step fails.
        with open(OAUTH_JSON_FILE, 'w') as f:
            f.write(json.dumps(oauth_config))

    if 'users' not in oauth_config:
        oauth_config['users'] = {}

<<<<<<< HEAD
    # If we don't have a refresh token stored for this user, guide them through the OAuth flow to get one.
    # Refresh tokens allow us to get access tokens without future user prompts.
    if username not in oauth_config['users'] or 'access_token' not in oauth_config['users'][username]:
        # Send user through OAuth flow to get an authorization code.
        # We don't open the browser/URL for them in case they want to log in to an alt in incognito or something.
        oauth_redirect_url = f"{AUTH_URL}?response_type=code&client_id={oauth_config['client_id']}&redirect_uri={CALLBACK_URI}"
        print("OAuth grant required. In a browser:\n\n"
              f"1. Login to `{username}` in AniList.\n"
              f"2. Visit the following URL to grant access:\n{oauth_redirect_url}\n"
              "3. You will be redirected. Paste the full final redirected URL below.\n")
        redirected_url = input("Final URL: ")
        auth_code = re.search("code=([^&]*)", redirected_url).group(1)

        # Exchange the obtained auth code for refresh and access tokens
        resp = requests.post(TOKEN_URL,
                             data={'grant_type': 'authorization_code', 'code': auth_code, 'redirect_uri': CALLBACK_URI},
                             verify=False, allow_redirects=False,
                             auth=(oauth_config['client_id'], oauth_config['client_secret']))
        if resp.status_code != 200:
            raise Exception(f"AniList OAuth API gave {resp.status_code} response on auth code exchange with error: {resp.text}")

        resp_json = json.loads(resp.text)  # Also returns refresh_token but anilist doesn't support using it.

        if 'access_token' not in resp_json:
            raise Exception('Access token missing from AniList OAuth response.')

        # Before saving the access token, make sure that the given access token actually matches the user we asked for.
        if access_token_to_username(resp_json['access_token']).lower() != username.lower():
            raise Exception("OAuth login does not match provided username.")

        if username not in oauth_config['users']:
            oauth_config['users'][username] = {}
        oauth_config['users'][username]['access_token'] = resp_json['access_token']

        with open(OAUTH_JSON_FILE, 'w') as f:
            f.write(json.dumps(oauth_config))

        return resp_json['access_token']

    # Ensure the stored access token actually matches the user we asked for, or else VERY bad things could happen.
    if access_token_to_username(oauth_config['users'][username]['access_token']).lower() != username.lower():
        raise Exception("OAuth login does not match provided username.")

    return oauth_config['users'][username]['access_token']
=======
    # If we already have an access token stored, do a paranoid check that it matches the user we asked for, or else
    # VERY bad things could happen, then return it.
    # We also conveniently use this to check if the stored token is expired or invalidated for any other reason, and
    # delete it if it was.
    if username in oauth_config['users'] and 'access_token' in oauth_config['users'][username]:
        try:
            if access_token_to_username(oauth_config['users'][username]['access_token']).lower() != username.lower():
                raise RuntimeError("Stored OAuth login does not match provided username.")

            return oauth_config['users'][username]['access_token']
        except Exception as e:  # This redundantly catches the above exception but rearranging is uglier.
            if "Invalid token" in str(e):
                print("Your Anilist OAuth token has expired, starting OAuth flow.\n")
                del oauth_config['users'][username]['access_token']
            else:
                raise

    # If we don't have a refresh token stored for this user or it was invalidated, guide them through the OAuth flow to
    # get one. Refresh tokens allow us to get access tokens without future user prompts.

    # First send user through OAuth flow to get an authorization code.
    # We don't open the browser/URL for them in case they want to log in to an alt in incognito or something.
    oauth_redirect_url = f"{AUTH_URL}?response_type=code&client_id={oauth_config['client_id']}&redirect_uri={CALLBACK_URI}"
    print("OAuth grant required. In a browser:\n\n"
          f"1. Login to `{username}` in AniList.\n"
          f"2. Visit the following URL to grant access:\n{oauth_redirect_url}\n"
          "3. You will be redirected. Paste the full final redirected URL below.\n")
    redirected_url = input("Final URL: ")
    auth_code = re.search("code=([^&]*)", redirected_url).group(1)

    # Exchange the obtained auth code for an access token. Anilist also returns a refresh token but doesn't support
    # using it and just gives us a year-long access token instead.
    resp = requests.post(TOKEN_URL,
                         data={'grant_type': 'authorization_code', 'code': auth_code, 'redirect_uri': CALLBACK_URI},
                         verify=False, allow_redirects=False,
                         auth=(oauth_config['client_id'], oauth_config['client_secret']))
    if resp.status_code != 200:
        raise Exception(f"AniList OAuth API gave {resp.status_code} response on auth code exchange with error: {resp.text}")

    resp_json = json.loads(resp.text)

    if 'access_token' not in resp_json:
        raise Exception('Access token missing from AniList OAuth response.')

    # Before saving the access token, make sure that the given access token actually matches the user we asked for (to
    # within lazy user-typing constraints; usernames are case-unique anyway).
    if access_token_to_username(resp_json['access_token']).lower() != username.lower():
        raise RuntimeError("Anilist API returned OAuth token not matching given username. WTF?")

    if username not in oauth_config['users']:
        oauth_config['users'][username] = {}
    oauth_config['users'][username]['access_token'] = resp_json['access_token']

    with open(OAUTH_JSON_FILE, 'w') as f:
        f.write(json.dumps(oauth_config))

    return resp_json['access_token']
>>>>>>> 76be4264
<|MERGE_RESOLUTION|>--- conflicted
+++ resolved
@@ -43,7 +43,7 @@
                      exchanging refresh tokens, instead just making its access tokens very long-lived.
     """
     oauth_config = {}
-    OAUTH_DIR.mkdir(exist_ok=True, parents=True)
+    OAUTH_DIR.mkdir(exist_ok=True)
     if OAUTH_JSON_FILE.exists():
         with open(OAUTH_JSON_FILE, 'r') as f:
             oauth_config = json.loads(f.read())
@@ -72,52 +72,6 @@
     if 'users' not in oauth_config:
         oauth_config['users'] = {}
 
-<<<<<<< HEAD
-    # If we don't have a refresh token stored for this user, guide them through the OAuth flow to get one.
-    # Refresh tokens allow us to get access tokens without future user prompts.
-    if username not in oauth_config['users'] or 'access_token' not in oauth_config['users'][username]:
-        # Send user through OAuth flow to get an authorization code.
-        # We don't open the browser/URL for them in case they want to log in to an alt in incognito or something.
-        oauth_redirect_url = f"{AUTH_URL}?response_type=code&client_id={oauth_config['client_id']}&redirect_uri={CALLBACK_URI}"
-        print("OAuth grant required. In a browser:\n\n"
-              f"1. Login to `{username}` in AniList.\n"
-              f"2. Visit the following URL to grant access:\n{oauth_redirect_url}\n"
-              "3. You will be redirected. Paste the full final redirected URL below.\n")
-        redirected_url = input("Final URL: ")
-        auth_code = re.search("code=([^&]*)", redirected_url).group(1)
-
-        # Exchange the obtained auth code for refresh and access tokens
-        resp = requests.post(TOKEN_URL,
-                             data={'grant_type': 'authorization_code', 'code': auth_code, 'redirect_uri': CALLBACK_URI},
-                             verify=False, allow_redirects=False,
-                             auth=(oauth_config['client_id'], oauth_config['client_secret']))
-        if resp.status_code != 200:
-            raise Exception(f"AniList OAuth API gave {resp.status_code} response on auth code exchange with error: {resp.text}")
-
-        resp_json = json.loads(resp.text)  # Also returns refresh_token but anilist doesn't support using it.
-
-        if 'access_token' not in resp_json:
-            raise Exception('Access token missing from AniList OAuth response.')
-
-        # Before saving the access token, make sure that the given access token actually matches the user we asked for.
-        if access_token_to_username(resp_json['access_token']).lower() != username.lower():
-            raise Exception("OAuth login does not match provided username.")
-
-        if username not in oauth_config['users']:
-            oauth_config['users'][username] = {}
-        oauth_config['users'][username]['access_token'] = resp_json['access_token']
-
-        with open(OAUTH_JSON_FILE, 'w') as f:
-            f.write(json.dumps(oauth_config))
-
-        return resp_json['access_token']
-
-    # Ensure the stored access token actually matches the user we asked for, or else VERY bad things could happen.
-    if access_token_to_username(oauth_config['users'][username]['access_token']).lower() != username.lower():
-        raise Exception("OAuth login does not match provided username.")
-
-    return oauth_config['users'][username]['access_token']
-=======
     # If we already have an access token stored, do a paranoid check that it matches the user we asked for, or else
     # VERY bad things could happen, then return it.
     # We also conveniently use this to check if the stored token is expired or invalidated for any other reason, and
@@ -174,5 +128,4 @@
     with open(OAUTH_JSON_FILE, 'w') as f:
         f.write(json.dumps(oauth_config))
 
-    return resp_json['access_token']
->>>>>>> 76be4264
+    return resp_json['access_token']