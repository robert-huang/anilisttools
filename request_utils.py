from datetime import datetime, timedelta
import requests
import time
import json
import atexit
from pathlib import Path


URL = 'https://graphql.anilist.co'
MAX_PAGE_SIZE = 50  # The anilist API's max page size
API_MAX_REQ_PER_MIN = 90


def safe_post_request(post_json, oauth_token=None, verbose=True):
    """Send a post request to the AniList API, automatically waiting and retrying if the rate limit was encountered.
    Returns the 'data' field of the response. Note that this may be None if the request found nothing (404).
    """
    response = requests.post(URL, json=post_json, headers={'Authorization': oauth_token})

    # Handle rate limit
    while response.status_code == 429:
        if 'Retry-After' in response.headers:
            retry_after = int(response.headers['Retry-After']) + 1
            if verbose:
                retry_msg = f"Rate limit encountered; waiting {retry_after} seconds..."
                print(retry_msg, end='', flush=True)  # No trailing newline so we can overwrite this printout

            time.sleep(retry_after)

            # Write back over the rate limit message with whitespace
            if verbose:
                print('\r' + len(retry_msg) * " ", end='\r', flush=True)  # Both '\r' here so cursor looks nice...
        else:  # Retry-After should always be present, but have seen it be missing for some users; retry quickly
            time.sleep(0.1)
            retry_after = 61
            #print(f"AniList API gave rate limit response without retry time; trying waiting {retry_after} seconds...")

<<<<<<< HEAD
        time.sleep(retry_after)
=======
>>>>>>> 154a2bd2
        response = requests.post(URL, json=post_json, headers={'Authorization': oauth_token})

    safe_post_request.total_queries += 1  # We'll ignore requests that got 429'd

    # Handle case where response isn't valid JSON.
    try:
        response_json = response.json()
    except:
        print(f"While sending JSON request:\n{post_json}\n\nGot unparsable response:\n{response}\n\n")
        raise

    if not response.ok:
        if 'errors' in response_json:
            for error in response_json['errors']:
                print(f"Error {error['status']}: {error['message']}\n")
        response.raise_for_status()

    return response_json['data']


safe_post_request.total_queries = 0  # Spooky property-on-function


# Note that the anilist API's lastPage field of PageInfo is currently broken and doesn't return reliable results
def depaginated_request(query, variables, max_count=None, oauth_token=None, verbose=True):
    """Given a paginated query string, request every page and return a list of all the requested objects.

    Query must return only a single Page or paginated object subfield, and will be automatically unwrapped. page and
    perPage fields will also be automatically added to query vars.
    """
    paginated_variables = {
        **variables,
        'perPage': MAX_PAGE_SIZE
    }

    out_list = []

    page_num = 1  # Note that pages are 1-indexed
    while True:
        paginated_variables['page'] = page_num
        response_data = safe_post_request({'query': query, 'variables': paginated_variables},
                                          oauth_token=oauth_token, verbose=verbose)

        # Blindly unwrap the returned json until we see pageInfo. This unwraps both Page objects and cases where we're
        # querying a paginated subfield of some other object.
        # E.g. if querying Media.staff.edges, unwraps "Media" and "staff" to get {"pageInfo":... "edges"...}
        while 'pageInfo' not in response_data:
            assert response_data, "Could not find pageInfo in paginated request."
            assert len(response_data) == 1, "Cannot de-paginate query with multiple returned fields."

            response_data = response_data[next(iter(response_data))]  # Unwrap

        # Grab the non-PageInfo query result
        assert len(response_data) == 2, "Cannot de-paginate query with multiple returned fields."
        out_list.extend(next(v for k, v in response_data.items() if k != 'pageInfo'))

        if max_count is not None and len(out_list) >= max_count:
            return out_list[:max_count]

        if not response_data['pageInfo']['hasNextPage']:
            return out_list

        page_num += 1


def dict_intersection(dicts):
    """Given an iterable of dicts, return a list of the intersection of their keys, while preserving the order of the
    keys from the first given dict.
    """
    dicts = list(dicts)  # Avoid gotchas if we were given an iterator
    if not dicts:
        return []

    return [k for k in dicts[0] if all(k in d for d in dicts[1:])]


def dict_diffs(dicts):
    """Given an iterable of dicts, return an equal-length list of lists containing each dict's keys unique to it,
    preserving each dict's original key order.
    """
    dicts = list(dicts)  # Avoid gotchas if we were given an iterator

    result = []
    for cur_dict in dicts:
        unique_keys = set(cur_dict).difference(*(d.keys() for d in dicts if d is not cur_dict))
        result.append([k for k in cur_dict if k in unique_keys])  # Return keys in the dict's original order.

    return result


def cache(file_name, max_age: timedelta):
    """Memoize the given function result and cache to the given JSON file on program exit, expiring each cached result
    after a given datetime.timedelta.
    """
    cache = json.load(open(file_name, 'r')) if Path(file_name).is_file() else {}
    Path(file_name).parent.mkdir(exist_ok=True)  # Create the cache dir as needed
    atexit.register(lambda: json.dump(cache, open(file_name, 'w')))

    def decorator(func):
        def new_func(*args, **kwargs):
            param = str([args, kwargs])  # Squash multiple args together
            if param not in cache or datetime.fromisoformat(cache[param][1]) < datetime.now():
                cache[param] = [func(*args, **kwargs), (datetime.now() + max_age).isoformat()]
            return cache[param][0]
        return new_func

    return decorator<|MERGE_RESOLUTION|>--- conflicted
+++ resolved
@@ -35,10 +35,6 @@
             retry_after = 61
             #print(f"AniList API gave rate limit response without retry time; trying waiting {retry_after} seconds...")
 
-<<<<<<< HEAD
-        time.sleep(retry_after)
-=======
->>>>>>> 154a2bd2
         response = requests.post(URL, json=post_json, headers={'Authorization': oauth_token})
 
     safe_post_request.total_queries += 1  # We'll ignore requests that got 429'd
