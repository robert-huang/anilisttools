--- conflicted
+++ resolved
@@ -60,11 +60,7 @@
 
 
 # Note that the anilist API's lastPage field of PageInfo is currently broken and doesn't return reliable results
-<<<<<<< HEAD
-def depaginated_request(query, variables, max_count=None, verbose=True, oauth_token=None):
-=======
 def depaginated_request(query, variables, max_count=None, oauth_token=None, verbose=True):
->>>>>>> 3cd1b4ce
     """Given a paginated query string, request every page and return a list of all the requested objects.
 
     Query must return only a single Page or paginated object subfield, and will be automatically unwrapped. page and
@@ -80,13 +76,8 @@
     page_num = 1  # Note that pages are 1-indexed
     while True:
         paginated_variables['page'] = page_num
-<<<<<<< HEAD
-        response_data = safe_post_request(
-            {'query': query, 'variables': paginated_variables}, oauth_token, verbose=verbose)
-=======
         response_data = safe_post_request({'query': query, 'variables': paginated_variables},
                                           oauth_token=oauth_token, verbose=verbose)
->>>>>>> 3cd1b4ce
 
         # Blindly unwrap the returned json until we see pageInfo. This unwraps both Page objects and cases where we're
         # querying a paginated subfield of some other object.
