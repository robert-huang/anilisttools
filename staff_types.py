--- conflicted
+++ resolved
@@ -74,18 +74,12 @@
     This allows us to avoid bloat in the categorizations above.
     """
     role = role.split('(', maxsplit=1)[0].strip()  # Drop parentheticals
-<<<<<<< HEAD
     if role:
         # Drop meaningless words, unless this would remove all words in which case keep the last
         trimmed_role = " ".join(word for word in role.split() if word and word not in ignorable_keywords)
         return trimmed_role if trimmed_role else role.split()[-1]
     else:
         return 'unknown'
-=======
-    # Drop meaningless words, unless this would remove all words in which case keep the last
-    trimmed_role = " ".join(word for word in role.split() if word and word not in ignorable_keywords)
-    return trimmed_role if trimmed_role else role.split()[-1]
 
 # TODO: Create role_type() here and use it instead of the finagling in compare_staff. Will also let us do
-#       fancier stuff like 'anything with "Animation" in it is animation type', without breaking our callers.
->>>>>>> 3cd1b4ce
+#       fancier stuff like 'anything with "Animation" in it is animation type', without breaking our callers.