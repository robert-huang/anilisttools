--- conflicted
+++ resolved
@@ -1,13 +1,11 @@
 import argparse
 from datetime import timedelta, date
 import math
-import json
 from enum import IntEnum
 
 from request_utils import safe_post_request, depaginated_request, cache
 
 
-<<<<<<< HEAD
 TOP_N = 20
 DUMMY_MEDIAN_DATA_POINTS = 5
 # list of roles to exclude from the stats
@@ -68,10 +66,7 @@
     return depaginated_request(query=query_user_favorite_characters, variables={'username': username})
 
 
-def get_user_consumed_media_ids(user_id):
-=======
-def get_user_consumed_media_ids(user: str):
->>>>>>> 9c14c169
+def get_user_consumed_media_ids(username: str):
     """Given an AniList user ID, fetch their anime list, returning a list of media objects sorted by score (desc)."""
     query = '''
 query ($userName: String, $page: Int, $perPage: Int) {
@@ -86,12 +81,14 @@
     }
 }'''
 
-    return [list_entry['mediaId'] for list_entry in depaginated_request(query=query, variables={'userName': user})]
+    return [list_entry['mediaId'] for list_entry in depaginated_request(query=query, variables={'userName': username})]
+
 
 class CharacterRole(IntEnum):
     MAIN = 0
     SUPPORTING = 1
     BACKGROUND = 2
+
 
 def get_favorite_characters(username: str):
     """Given an anilist username, return the IDs of their favorite characters, in order."""
@@ -261,15 +258,10 @@
     parser.add_argument('-e', '--english', action='store_true', help='optional parameter to use english character names not native')
     args = parser.parse_args()
 
-<<<<<<< HEAD
     global ENGLISH_FLAG
     ENGLISH_FLAG = args.english
 
-    user_id = get_user_id_by_name(args.username)
-    consumed_media_ids = set(get_user_consumed_media_ids(user_id))
-=======
     consumed_media_ids = set(get_user_consumed_media_ids(args.username))
->>>>>>> 9c14c169
     characters = get_favorite_characters(args.username)  # Ordered
     fav_vas = get_favorite_vas(args.username)  # Ordered
 
